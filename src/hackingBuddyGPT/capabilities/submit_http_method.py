--- conflicted
+++ resolved
@@ -1,10 +1,8 @@
 import base64
-import inspect
 from dataclasses import dataclass, field
 from typing import Callable, Dict, Literal, Optional, Set
 
 import requests
-from pydantic import BaseModel, create_model
 
 from . import Capability
 
@@ -23,35 +21,6 @@
     def describe(self) -> str:
         return f"Submits a HTTP methods, which is the goal of all activities. The HTTP methods format is {self.http_methods_format}. If you find a flag following the that format, that you have not yet submitted, then the most important first step is to submit it, ignoring all other possibilities of further action"
 
-<<<<<<< HEAD
-    def __call__(self, method: Literal["GET", "HEAD", "POST", "PUT", "DELETE", "OPTION", "PATCH"],
-                 path: str,
-                 query: Optional[str] = None,
-                 body: Optional[str] = None,
-                 body_is_base64: Optional[bool] = False,
-                 headers: Optional[Dict[str, str]] = None
-                 ) -> str:
-
-=======
-    def to_model(self) -> BaseModel:
-        """
-        Converts the parameters of the `__call__` function of the capability to a pydantic model, that can be used to
-        interface with an LLM using eg instructor or the openAI function calling API.
-        The model will have the same name as the capability class and will have the same fields as the `__call__`,
-        the `__call__` method can then be accessed by calling the `execute` method of the model.
-        """
-        sig = inspect.signature(self.__call__)
-        fields = {param: (param_info.annotation, ...) for param, param_info in sig.parameters.items()}
-        model_type = create_model(self.__class__.__name__, __doc__=self.describe(), **fields)
-
-        def execute(model):
-            m = model.dict()
-            return self(**m)
-
-        model_type.execute = execute
-
-        return model_type
-
     def __call__(
         self,
         method: Literal["GET", "HEAD", "POST", "PUT", "DELETE", "OPTION", "PATCH"],
@@ -61,7 +30,6 @@
         body_is_base64: Optional[bool] = False,
         headers: Optional[Dict[str, str]] = None,
     ) -> str:
->>>>>>> 71924f59
         if body is not None and body_is_base64:
             body = base64.b64decode(body).decode()
 
@@ -85,8 +53,4 @@
             else:
                 return "All methods submitted, congratulations"
         # turn the response into "plain text format" for responding to the prompt
-<<<<<<< HEAD
-        return f"HTTP/1.1 {resp.status_code} {resp.reason}\r\n{headers}\r\n\r\n{resp.text}"""
-=======
-        return f"HTTP/1.1 {resp.status_code} {resp.reason}\r\n{headers}\r\n\r\n{resp.text}"
->>>>>>> 71924f59
+        return f"HTTP/1.1 {resp.status_code} {resp.reason}\r\n{headers}\r\n\r\n{resp.text}"