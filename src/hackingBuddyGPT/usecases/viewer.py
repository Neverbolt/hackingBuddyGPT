#!/usr/bin/python3

import asyncio
import datetime
import json
import os
import random
import string
from contextlib import asynccontextmanager
from dataclasses import dataclass, field
from enum import Enum
import time
from typing import Optional, Union

from fastapi import FastAPI, Request, WebSocket, WebSocketDisconnect
from fastapi.responses import FileResponse, HTMLResponse
from starlette.staticfiles import StaticFiles
from starlette.templating import Jinja2Templates

from hackingBuddyGPT.usecases.base import UseCase, use_case
from hackingBuddyGPT.utils.configurable import parameter
from hackingBuddyGPT.utils.db_storage import DbStorage
from hackingBuddyGPT.utils.db_storage.db_storage import (
    Message,
    MessageStreamPart,
    Run,
    Section,
    ToolCall,
    ToolCallStreamPart,
)
from dataclasses_json import dataclass_json

from hackingBuddyGPT.utils.logging import GlobalLocalLogger, GlobalRemoteLogger

INGRESS_TOKEN = os.environ.get("INGRESS_TOKEN", None)
VIEWER_TOKEN = os.environ.get("VIEWER_TOKEN", random.choices(string.ascii_letters + string.digits, k=32))


BASE_DIR = os.path.dirname(os.path.abspath(__file__)) + "/"
RESOURCE_DIR = BASE_DIR + "../resources/webui"
TEMPLATE_DIR = RESOURCE_DIR + "/templates"
STATIC_DIR = RESOURCE_DIR + "/static"


@dataclass_json
@dataclass(frozen=True)
class MessageRequest:
    follow_run: Optional[int] = None


MessageData = Union[MessageRequest, Run, Section, Message, MessageStreamPart, ToolCall, ToolCallStreamPart]


class MessageType(str, Enum):
    MESSAGE_REQUEST = "MessageRequest"
    RUN = "Run"
    SECTION = "Section"
    MESSAGE = "Message"
    MESSAGE_STREAM_PART = "MessageStreamPart"
    TOOL_CALL = "ToolCall"
    TOOL_CALL_STREAM_PART = "ToolCallStreamPart"

    def get_class(self) -> MessageData:
        return {
            "MessageRequest": MessageRequest,
            "Run": Run,
            "Section": Section,
            "Message": Message,
            "MessageStreamPart": MessageStreamPart,
            "ToolCall": ToolCall,
            "ToolCallStreamPart": ToolCallStreamPart,
        }[self.value]


@dataclass_json
@dataclass
class ControlMessage:
    type: MessageType
    data: MessageData


@dataclass_json
@dataclass(frozen=True)
class ReplayMessage:
    at: datetime.datetime
    message: ControlMessage


@dataclass
class Client:
    websocket: WebSocket
    db: DbStorage

    queue: asyncio.Queue[ControlMessage] = field(default_factory=asyncio.Queue)

    current_run = None
    follow_new_runs = False

    async def send_message(self, message: ControlMessage) -> None:
        await self.websocket.send_text(message.to_json())

    async def send(self, type: MessageType, message: MessageData) -> None:
        await self.send_message(ControlMessage(type, message))

    async def send_messages(self) -> None:
        runs = self.db.get_runs()
        for r in runs:
            await self.send(MessageType.RUN, r)

        while True:
            try:
                msg: ControlMessage = await self.queue.get()
                data = msg.data
                if msg.type == MessageType.MESSAGE_REQUEST:
                    if data.follow_run is not None:
                        await self.switch_to_run(data.follow_run)

                elif msg.type == MessageType.RUN:
                    await self.send_message(msg)

                elif msg.type in MessageType:
                    if not hasattr(data, "run_id"):
                        print("msg has no run_id", data)
                    if self.current_run == data.run_id:
                        await self.send_message(msg)

                else:
                    print(f"Unknown message type: {msg.type}")

            except WebSocketDisconnect:
                break

            except Exception as e:
                print(f"Error sending message: {e}")
                raise e

    async def receive_messages(self) -> None:
        while True:
            try:
                msg = await self.websocket.receive_json()
                if msg["type"] != MessageType.MESSAGE_REQUEST:
                    print(f"Unknown message type: {msg['type']}")
                    continue

                if "data" not in msg:
                    print("Invalid message")
                    continue

                data = msg["data"]

                if "follow_run" not in data:
                    print("Invalid message")
                    continue

                message = ControlMessage(
                    type=MessageType.MESSAGE_REQUEST,
                    data=MessageRequest(int(data["follow_run"])),
                )
                # we don't process the message here, as having all message processing done in lockstep in the send_messages
                # function means that we don't have to worry about race conditions between reading from the database and
                # incoming messages
                await self.queue.put(message)
            except Exception as e:
                print(f"Error receiving message: {e}")
                raise e

    async def switch_to_run(self, run_id: int):
        self.current_run = run_id
        messages = self.db.get_messages_by_run(run_id)

        tool_calls = list(self.db.get_tool_calls_by_run(run_id))
        tool_calls_per_message = dict()
        for tc in tool_calls:
            if tc.message_id not in tool_calls_per_message:
                tool_calls_per_message[tc.message_id] = []
            tool_calls_per_message[tc.message_id].append(tc)

        sections: list[Section] = list(self.db.get_sections_by_run(run_id))
        sections_starting_with_message = dict()
        for s in sections:
            if s.from_message not in sections_starting_with_message:
                sections_starting_with_message[s.from_message] = []
            sections_starting_with_message[s.from_message].append(s)

        for msg in messages:
            if msg.id in sections_starting_with_message:
                for s in sections_starting_with_message[msg.id]:
                    await self.send(MessageType.SECTION, s)
                    sections.remove(s)
            await self.send(MessageType.MESSAGE, msg)
            if msg.id in tool_calls_per_message:
                for tc in tool_calls_per_message[msg.id]:
                    await self.send(MessageType.TOOL_CALL, tc)
                    tool_calls.remove(tc)

        for tc in tool_calls:
            await self.send(MessageType.TOOL_CALL, tc)

        for s in sections:
            await self.send(MessageType.SECTION, s)


@use_case("Webserver for (live) log viewing")
class Viewer(UseCase):
    """
    TODOs:
    - [ ] This server needs to be as async as possible to allow good performance, but the database accesses are not yet, might be an issue?
    """
    log: GlobalLocalLogger = None
    log_db: DbStorage = None
    log_server_address: str = "127.0.0.1:4444"
    save_playback_dir: str = ""

    async def save_message(self, message: ControlMessage):
        if not self.save_playback_dir or len(self.save_playback_dir) == 0:
            return

        # check if a file with the name of the message run id already exists in the save_playback_dir
        # if it does, append the message to the json lines file
        # if it doesn't, create a new file with the name of the message run id and write the message to it
        if isinstance(message.data, Run):
            run_id = message.data.id
        elif hasattr(message.data, "run_id"):
            run_id = message.data.run_id
        else:
            raise ValueError("gotten message without run_id", message)

        if not os.path.exists(self.save_playback_dir):
            os.makedirs(self.save_playback_dir)

        file_path = os.path.join(self.save_playback_dir, f"{run_id}.jsonl")
        with open(file_path, "a") as f:
            f.write(ReplayMessage(datetime.datetime.now(), message).to_json() + "\n")

<<<<<<< HEAD
    async def run(self):
=======
    def run(self, config):
>>>>>>> d1b42416
        @asynccontextmanager
        async def lifespan(app: FastAPI):
            app.state.db = self.log_db
            app.state.clients = []

            yield

            for client in app.state.clients:
                await client.websocket.close()

        app = FastAPI(lifespan=lifespan)

        # TODO: re-enable and only allow anything else than localhost when a token is set
        """
        app.add_middleware(
            CORSMiddleware,
            allow_origins=["http://localhost:4444", "ws://localhost:4444", "wss://pwn.reinsperger.org", "https://pwn.reinsperger.org", "https://dumb-halloween-game.reinsperger.org"],
            allow_credentials=True,
            allow_methods=["*"],
            allow_headers=["*"],
        )
        """

        templates = Jinja2Templates(directory=TEMPLATE_DIR)
        app.mount("/static", StaticFiles(directory=STATIC_DIR), name="static")

        @app.get('/favicon.ico')
        async def favicon():
            return FileResponse(STATIC_DIR + "/favicon.ico", headers={"Cache-Control": "public, max-age=31536000"})

        @app.get("/", response_class=HTMLResponse)
        async def admin_ui(request: Request):
            return templates.TemplateResponse("index.html", {"request": request})

        @app.websocket("/ingress")
        async def ingress_endpoint(websocket: WebSocket):
            await websocket.accept()
            try:
                while True:
                    # Receive messages from the ingress websocket
                    data = await websocket.receive_json()
                    message_type = MessageType(data["type"])
                    # parse the data according to the message type into the appropriate dataclass
                    message = message_type.get_class().from_dict(data["data"])

                    if message_type == MessageType.RUN:
                        if message.id is None:
                            message.started_at = datetime.datetime.now()
                            message.id = app.state.db.create_run(message.model, message.tag, message.started_at, message.configuration)
                            data["data"]["id"] = message.id  # set the id also in the raw data, so we can properly serialize it to replays
                        else:
                            app.state.db.update_run(message.id, message.model, message.state, message.tag, message.started_at, message.stopped_at, message.configuration)
                        await websocket.send_text(message.to_json())

                    elif message_type == MessageType.MESSAGE:
                        app.state.db.add_or_update_message(message.run_id, message.id, message.conversation, message.role, message.content, message.tokens_query, message.tokens_response, message.duration)

                    elif message_type == MessageType.MESSAGE_STREAM_PART:
                        app.state.db.handle_message_update(message.run_id, message.message_id, message.action, message.content)

                    elif message_type == MessageType.TOOL_CALL:
                        app.state.db.add_tool_call(message.run_id, message.message_id, message.id, message.function_name, message.arguments, message.result_text, message.duration)

                    elif message_type == MessageType.SECTION:
                        app.state.db.add_section(message.run_id, message.id, message.name, message.from_message, message.to_message, message.duration)

                    else:
                        print("UNHANDLED ingress", message)

                    control_message = ControlMessage(type=message_type, data=message)
                    await self.save_message(control_message)
                    for client in app.state.clients:
                        await client.queue.put(control_message)

            except WebSocketDisconnect as e:
                import traceback
                traceback.print_exc()
                print("Ingress WebSocket disconnected")

        @app.websocket("/client")
        async def client_endpoint(websocket: WebSocket):
            await websocket.accept()
            client = Client(websocket, app.state.db)
            app.state.clients.append(client)

            # run the receiving and sending tasks in the background until one of them returns
            tasks = ()
            try:
                tasks = (
                    asyncio.create_task(client.send_messages()),
                    asyncio.create_task(client.receive_messages()),
                )
                await asyncio.wait(tasks, return_when=asyncio.FIRST_COMPLETED)
            except WebSocketDisconnect:
                # read the task exceptions, close remaining tasks
                for task in tasks:
                    if task.exception():
                        print(task.exception())
                    else:
                        task.cancel()
                app.state.clients.remove(client)
                print("Egress WebSocket disconnected")

        import uvicorn
<<<<<<< HEAD
        config = uvicorn.Config(app, host=self.listen_host, port=self.listen_port)
        server = uvicorn.Server(config)
        await server.serve()
=======
        listen_parts = self.log_server_address.split(":", 1)
        if len(listen_parts) != 2:
            if listen_parts[0].startswith("http://"):
                listen_parts.append("80")
            elif listen_parts[0].startswith("https://"):
                listen_parts.append("443")
            else:
                raise ValueError(f"Invalid log server address (does not contain http/https or a port): {self.log_server_address}")

        listen_host, listen_port = listen_parts[0], int(listen_parts[1])
        if listen_host.startswith("http://"):
            listen_host = listen_host[len("http://"):]
        elif listen_host.startswith("https://"):
            listen_host = listen_host[len("https://"):]
        uvicorn.run(app, host=listen_host, port=listen_port)
>>>>>>> d1b42416

    def get_name(self) -> str:
        return "log_viewer"


@use_case("Tool to replay the .jsonl logs generated by the Viewer (not well tested)")
class Replayer(UseCase):
    log: GlobalRemoteLogger = None
    replay_file: str = None
    pause_on_message: bool = False
    pause_on_tool_calls: bool = False
    playback_speed: float = 1.0

    def get_name(self) -> str:
        return "replayer"

    def init(self, configuration):
        self.log.init_websocket()  # we don't want to automatically start a run here

    def run(self):
        recording_start: Optional[datetime.datetime] = None
        replay_start: datetime.datetime = datetime.datetime.now()

        print(f"replaying {self.replay_file}")
        for line in open(self.replay_file, "r"):
            data = json.loads(line)
            msg: ReplayMessage = ReplayMessage.from_dict(data)
            msg.message.type = MessageType(data["message"]["type"])
            msg.message.data = msg.message.type.get_class().from_dict(data["message"]["data"])

            if recording_start is None:
                if msg.message.type != MessageType.RUN:
                    raise ValueError("First message must be a RUN message, is", msg.message.type)
                recording_start = msg.at
                self.log.start_run(msg.message.data.model, msg.message.data.tag, msg.message.data.configuration, msg.at)

            # wait until the message should be sent
            sleep_time = ((msg.at - recording_start) / self.playback_speed) - (datetime.datetime.now() - replay_start)
            if sleep_time.total_seconds() > 3:
                print(msg)
                print(f"sleeping for {sleep_time.total_seconds()}s")
            time.sleep(max(sleep_time.total_seconds(), 0))

            if isinstance(msg.message.data, Run):
                msg.message.data.id = self.log.run.id
            elif hasattr(msg.message.data, "run_id"):
                msg.message.data.run_id = self.log.run.id
            else:
                raise ValueError("Message has no run_id", msg.message.data)

            if self.pause_on_message and msg.message.type == MessageType.MESSAGE \
               or self.pause_on_tool_calls and msg.message.type == MessageType.TOOL_CALL:
                input("Paused, press Enter to continue")
                replay_start = datetime.datetime.now() - (msg.at - recording_start)

            print("sending")
            self.log.send(msg.message.type, msg.message.data)<|MERGE_RESOLUTION|>--- conflicted
+++ resolved
@@ -232,11 +232,7 @@
         with open(file_path, "a") as f:
             f.write(ReplayMessage(datetime.datetime.now(), message).to_json() + "\n")
 
-<<<<<<< HEAD
-    async def run(self):
-=======
-    def run(self, config):
->>>>>>> d1b42416
+    async def run(self, config):
         @asynccontextmanager
         async def lifespan(app: FastAPI):
             app.state.db = self.log_db
@@ -341,11 +337,6 @@
                 print("Egress WebSocket disconnected")
 
         import uvicorn
-<<<<<<< HEAD
-        config = uvicorn.Config(app, host=self.listen_host, port=self.listen_port)
-        server = uvicorn.Server(config)
-        await server.serve()
-=======
         listen_parts = self.log_server_address.split(":", 1)
         if len(listen_parts) != 2:
             if listen_parts[0].startswith("http://"):
@@ -360,8 +351,10 @@
             listen_host = listen_host[len("http://"):]
         elif listen_host.startswith("https://"):
             listen_host = listen_host[len("https://"):]
-        uvicorn.run(app, host=listen_host, port=listen_port)
->>>>>>> d1b42416
+
+        config = uvicorn.Config(app, host=listen_host, port=listen_port)
+        server = uvicorn.Server(config)
+        await server.serve()
 
     def get_name(self) -> str:
         return "log_viewer"
