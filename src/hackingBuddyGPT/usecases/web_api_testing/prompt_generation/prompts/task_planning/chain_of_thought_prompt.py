from typing import List, Optional

<<<<<<< HEAD
from hackingBuddyGPT.usecases.web_api_testing.prompt_generation.information.prompt_information import PromptStrategy, \
    PromptContext, PromptPurpose
from hackingBuddyGPT.usecases.web_api_testing.prompt_generation.prompts.task_planning.task_planning_prompt import \
    TaskPlanningPrompt
=======
from hackingBuddyGPT.usecases.web_api_testing.prompt_generation.information.prompt_information import (
    PromptContext,
    PromptPurpose,
    PromptStrategy,
)
from hackingBuddyGPT.usecases.web_api_testing.prompt_generation.prompts.task_planning.task_planning_prompt import (
    TaskPlanningPrompt,
)
>>>>>>> ef8d85ea


class ChainOfThoughtPrompt(TaskPlanningPrompt):
    """
    A class that generates prompts using the chain-of-thought strategy.

    This class extends the BasicPrompt abstract base class and implements
    the generate_prompt method for creating prompts based on the
    chain-of-thought strategy.

    Attributes:
        context (PromptContext): The context in which prompts are generated.
        prompt_helper (PromptHelper): A helper object for managing and generating prompts.
        explored_steps (List[str]): A list of steps that have already been explored in the chain-of-thought strategy.
        purpose (Optional[PromptPurpose]): The purpose of the current prompt.
    """

    def __init__(self, context: PromptContext, prompt_helper):
        """
        Initializes the ChainOfThoughtPrompt with a specific context and prompt helper.

        Args:
            context (PromptContext): The context in which prompts are generated.
            prompt_helper (PromptHelper): A helper object for managing and generating prompts.
        """
        super().__init__(context=context, prompt_helper=prompt_helper, strategy=PromptStrategy.CHAIN_OF_THOUGHT)
        self.explored_steps: List[str] = []
        self.purpose: Optional[PromptPurpose] = None

    def generate_prompt(
        self, move_type: str, hint: Optional[str], previous_prompt: Optional[str], turn: Optional[int]
    ) -> str:
        """
        Generates a prompt using the chain-of-thought strategy.

        Args:
            move_type (str): The type of move to generate.
            hint (Optional[str]): An optional hint to guide the prompt generation.
            previous_prompt (Optional[str]): The previous prompt content based on the conversation history.

        Returns:
            str: The generated prompt.
        """
        common_steps = self._get_common_steps()
        chain_of_thought_steps = self._get_chain_of_thought_steps(common_steps, move_type)

        if hint:
            chain_of_thought_steps.append(hint)

        return self.prompt_helper.check_prompt(previous_prompt=previous_prompt, steps=chain_of_thought_steps)

    def _get_common_steps(self) -> List[str]:
        """
        Provides a list of common steps for generating prompts.

        Returns:
            List[str]: A list of common steps for generating prompts.
        """
        if self.context == PromptContext.DOCUMENTATION:
            return [
                "Identify common data structures returned by various endpoints and define them as reusable schemas. "
                "Determine the type of each field (e.g., integer, string, array) and define common response structures as components that can be referenced in multiple endpoint definitions.",
                "Create an OpenAPI document including metadata such as API title, version, and description, define the base URL of the API, list all endpoints, methods, parameters, and responses, and define reusable schemas, response types, and parameters.",
                "Ensure the correctness and completeness of the OpenAPI specification by validating the syntax and completeness of the document using tools like Swagger Editor, and ensure the specification matches the actual behavior of the API.",
                "Refine the document based on feedback and additional testing, share the draft with others, gather feedback, and make necessary adjustments. Regularly update the specification as the API evolves.",
                "Make the OpenAPI specification available to developers by incorporating it into your API documentation site and keep the documentation up to date with API changes.",
            ]
        else:
            return [
                "Identify common data structures returned by various endpoints and define them as reusable schemas, specifying field types like integer, string, and array.",
                "Create an OpenAPI document that includes API metadata (title, version, description), the base URL, endpoints, methods, parameters, and responses.",
                "Ensure the document's correctness and completeness using tools like Swagger Editor, and verify it matches the API's behavior. Refine the document based on feedback, share drafts for review, and update it regularly as the API evolves.",
                "Make the specification available to developers through the API documentation site, keeping it current with any API changes.",
            ]

    def _get_chain_of_thought_steps(self, common_steps: List[str], move_type: str) -> List[str]:
        """
        Provides the steps for the chain-of-thought strategy based on the current context.

        Args:
            common_steps (List[str]): A list of common steps for generating prompts.
            move_type (str): The type of move to generate.

        Returns:
            List[str]: A list of steps for the chain-of-thought strategy.
        """
        if self.context == PromptContext.DOCUMENTATION:
            self.purpose = PromptPurpose.DOCUMENTATION
            return self._get_documentation_steps(common_steps, move_type)
        else:
            return self._get_pentesting_steps(move_type)

    def _get_documentation_steps(self, common_steps: List[str], move_type: str) -> List[str]:
        """
        Provides the steps for the chain-of-thought strategy when the context is documentation.

        Args:
            common_steps (List[str]): A list of common steps for generating prompts.
            move_type (str): The type of move to generate.

        Returns:
            List[str]: A list of steps for the chain-of-thought strategy in the documentation context.
        """
        if move_type == "explore":
            return self.prompt_helper.get_initial_steps(common_steps)
        else:
            return self.prompt_helper.get_endpoints_needing_help()

    def _get_pentesting_steps(self, move_type: str) -> List[str]:
        """
        Provides the steps for the chain-of-thought strategy when the context is pentesting.

        Args:
            move_type (str): The type of move to generate.

        Returns:
            List[str]: A list of steps for the chain-of-thought strategy in the pentesting context.
        """
        if move_type == "explore":
            if len(self.pentesting_information.explore_steps.keys()) > 0:
                purpose = list(self.pentesting_information.explore_steps.keys())[0]
                step = self.pentesting_information.explore_steps[purpose]
                if step not in self.explored_steps:
                    if len(step) > 1:
                        step = self.pentesting_information.explore_steps[purpose][0]
                        # Delete the first item from the list, automatically shifting the remaining items up
                        del self.pentesting_information.explore_steps[purpose][0]
<<<<<<< HEAD
                    prompt = step
                    self.purpose = purpose
                    self.explored_steps.append(step)
                    if len(step) == 1:
                        del self.pentesting_information.explore_steps[purpose]

                    print(f'prompt: {prompt}')
                    return prompt
            else:
                return ""
=======
                prompt = step
                self.purpose = purpose
                self.explored_steps.append(step)
                if len(step) == 1:
                    del self.pentesting_information.explore_steps[purpose]

                print(f"prompt: {prompt}")
                return prompt
>>>>>>> ef8d85ea
        else:
            return ["Look for exploits."]<|MERGE_RESOLUTION|>--- conflicted
+++ resolved
@@ -1,11 +1,5 @@
 from typing import List, Optional
 
-<<<<<<< HEAD
-from hackingBuddyGPT.usecases.web_api_testing.prompt_generation.information.prompt_information import PromptStrategy, \
-    PromptContext, PromptPurpose
-from hackingBuddyGPT.usecases.web_api_testing.prompt_generation.prompts.task_planning.task_planning_prompt import \
-    TaskPlanningPrompt
-=======
 from hackingBuddyGPT.usecases.web_api_testing.prompt_generation.information.prompt_information import (
     PromptContext,
     PromptPurpose,
@@ -14,7 +8,6 @@
 from hackingBuddyGPT.usecases.web_api_testing.prompt_generation.prompts.task_planning.task_planning_prompt import (
     TaskPlanningPrompt,
 )
->>>>>>> ef8d85ea
 
 
 class ChainOfThoughtPrompt(TaskPlanningPrompt):
@@ -142,7 +135,6 @@
                         step = self.pentesting_information.explore_steps[purpose][0]
                         # Delete the first item from the list, automatically shifting the remaining items up
                         del self.pentesting_information.explore_steps[purpose][0]
-<<<<<<< HEAD
                     prompt = step
                     self.purpose = purpose
                     self.explored_steps.append(step)
@@ -153,15 +145,5 @@
                     return prompt
             else:
                 return ""
-=======
-                prompt = step
-                self.purpose = purpose
-                self.explored_steps.append(step)
-                if len(step) == 1:
-                    del self.pentesting_information.explore_steps[purpose]
-
-                print(f"prompt: {prompt}")
-                return prompt
->>>>>>> ef8d85ea
         else:
             return ["Look for exploits."]