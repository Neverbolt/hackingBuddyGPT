--- conflicted
+++ resolved
@@ -9,13 +9,10 @@
 from hackingBuddyGPT.capabilities.http_request import HTTPRequest
 from hackingBuddyGPT.capabilities.record_note import RecordNote
 from hackingBuddyGPT.usecases.agents import Agent
-<<<<<<< HEAD
+from hackingBuddyGPT.usecases.base import AutonomousAgentUseCase, use_case
 from hackingBuddyGPT.usecases.web_api_testing.prompt_generation.information.prompt_information import PromptContext, \
     PromptPurpose
 from hackingBuddyGPT.usecases.web_api_testing.utils.custom_datatypes import Prompt, Context
-=======
-from hackingBuddyGPT.usecases.base import AutonomousAgentUseCase, use_case
->>>>>>> ef8d85ea
 from hackingBuddyGPT.usecases.web_api_testing.documentation.parsing import OpenAPISpecificationParser
 from hackingBuddyGPT.usecases.web_api_testing.documentation.report_handler import ReportHandler
 from hackingBuddyGPT.usecases.web_api_testing.prompt_generation.information.prompt_information import PromptContext
@@ -100,16 +97,10 @@
         }
         self._prompt_history.append(initial_prompt)
         handlers = (self._llm_handler, self._response_handler)
-<<<<<<< HEAD
         schemas: Dict[str, Any] = self._openapi_specification["components"]["schemas"] if os.path.exists(
             openapi_spec_filename) else {}
         endpoints: Dict[str, Any] = self._openapi_specification["paths"].keys() if os.path.exists(
             openapi_spec_filename) else {}
-=======
-        schemas: Dict[str, Any] = (
-            self._openapi_specification["components"]["schemas"] if os.path.exists(openapi_spec_filename) else {}
-        )
->>>>>>> ef8d85ea
         self.prompt_engineer: PromptEngineer = PromptEngineer(
             strategy=PromptStrategy.CHAIN_OF_THOUGHT,
             history=self._prompt_history,
@@ -117,10 +108,7 @@
             context=PromptContext.PENTESTING,
             rest_api=self.host,
             schemas=schemas,
-<<<<<<< HEAD
             endpoints= endpoints
-=======
->>>>>>> ef8d85ea
         )
 
     def all_http_methods_found(self) -> None:
@@ -200,8 +188,6 @@
         self.all_http_methods_found()
 
 
-
-
 @use_case("Minimal implementation of a web API testing use case")
 class SimpleWebAPITestingUseCase(AutonomousAgentUseCase[SimpleWebAPITesting]):
     """
