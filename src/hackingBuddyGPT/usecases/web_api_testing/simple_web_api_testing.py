<<<<<<< HEAD
from dataclasses import dataclass, field
from typing import List, Any, Union, Dict

import pydantic_core
=======
import time

from dataclasses import field
>>>>>>> f84a5564
from openai.types.chat import ChatCompletionMessageParam, ChatCompletionMessage
from rich.panel import Panel

from hackingBuddyGPT.capabilities import Capability
from hackingBuddyGPT.capabilities.http_request import HTTPRequest
from hackingBuddyGPT.capabilities.record_note import RecordNote
<<<<<<< HEAD
from hackingBuddyGPT.capabilities.submit_http_method import SubmitHTTPMethod
from hackingBuddyGPT.usecases.common_patterns import RoundBasedUseCase
from hackingBuddyGPT.usecases.web_api_testing.utils.llm_handler import LLMHandler
from hackingBuddyGPT.usecases.web_api_testing.prompt_engineer import PromptEngineer, PromptStrategy
from hackingBuddyGPT.usecases.web_api_testing.utils.response_handler import ResponseHandler
from hackingBuddyGPT.utils import tool_message
from hackingBuddyGPT.utils.configurable import parameter
from hackingBuddyGPT.utils.openai.openai_lib import OpenAILib
from hackingBuddyGPT.usecases.base import use_case
=======
from hackingBuddyGPT.capabilities.submit_flag import SubmitFlag
from hackingBuddyGPT.usecases.agents import Agent
from hackingBuddyGPT.usecases.base import use_case, AutonomousAgentUseCase
from hackingBuddyGPT.usecases.web_api_testing.prompt_engineer import PromptEngineer, PromptStrategy
from hackingBuddyGPT.utils import LLMResult, tool_message
from hackingBuddyGPT.utils.configurable import parameter
from hackingBuddyGPT.utils.openai.openai_lib import OpenAILib

import pydantic_core
>>>>>>> f84a5564

Prompt = List[Union[ChatCompletionMessage, ChatCompletionMessageParam]]
Context = Any

<<<<<<< HEAD
@use_case("simple_web_api_testing", "Minimal implementation of a web API testing use case")
@dataclass
class SimpleWebAPITesting(RoundBasedUseCase):
=======

class SimpleWebAPITesting(Agent):
>>>>>>> f84a5564
    llm: OpenAILib
    host: str = parameter(desc="The host to test", default="https://jsonplaceholder.typicode.com")
    http_method_description: str = parameter(
        desc="Pattern description for expected HTTP methods in the API response",
        default="A string that represents an HTTP method (e.g., 'GET', 'POST', etc.)."
    )
    http_method_template: str = parameter(
        desc="Template used to format HTTP methods in API requests. The {method} placeholder will be replaced by actual HTTP method names.",
        default="{method}"
    )
    http_methods: str = parameter(
        desc="Comma-separated list of HTTP methods expected to be used in the API response.",
        default="GET,POST,PUT,DELETE"
    )

    _prompt_history: Prompt = field(default_factory=list)
    _context: Context = field(default_factory=lambda: {"notes": list()})
    _capabilities: Dict[str, Capability] = field(default_factory=dict)
    _all_http_methods_found: bool = False

    def init(self):
        """
        Initializes the SimpleWebAPITesting use case by setting up the context, response handler,
        LLM handler, capabilities, and the initial prompt.
        """
        super().init()
        self._context["host"] = self.host
        self.llm_handler = LLMHandler(self.llm, self._capabilities)
        self.response_handler = ResponseHandler(self.llm_handler)
        self._setup_capabilities()
        self._setup_initial_prompt()

    def _setup_initial_prompt(self):
        """
        Sets up the initial prompt for the LLM. The prompt provides instructions for the LLM
        to evaluate the REST APIs of the specified host and to document findings.
        """
        initial_prompt = {
            "role": "system",
            "content": (
                f"You're a seasoned API tester tasked with evaluating the REST APIs of a website hosted at {self.host}. "
                f"Your primary objective is to thoroughly explore the APIs, understanding their endpoints, parameters, and responses, "
                f"and then devise and execute potential exploits. Be diligent in documenting your findings as you navigate through the APIs. "
                f"Avoid resorting to brute-force tactics. All necessary information can be obtained from the API endpoints themselves. "
                f"Remember, if you encounter an HTTP method ({self.http_method_description}), promptly submit it as it is of utmost importance."
            )
        }
        self._prompt_history.append(initial_prompt)
        self.prompt_engineer = PromptEngineer(
            strategy=PromptStrategy.CHAIN_OF_THOUGHT, llm_handler=self.llm_handler,
            history=self._prompt_history, schemas={}, response_handler=self.response_handler
        )

    def all_http_methods_found(self):
<<<<<<< HEAD
        """
        Handles the event when all HTTP methods are found. Displays a congratulatory message
        and sets the _all_http_methods_found flag to True.
        """
        self.console.print(Panel("All HTTP methods found! Congratulations!", title="system"))
        self._all_http_methods_found = True

    def _setup_capabilities(self):
        """
        Sets up the capabilities required for the use case. Initializes HTTP request capabilities,
        note recording capabilities, and HTTP method submission capabilities based on the provided
        configuration.
        """
        methods_set = {self.http_method_template.format(method=method) for method in self.http_methods.split(",")}
        notes = self._context["notes"]
        self._capabilities = {
            "submit_http_method": SubmitHTTPMethod(self.http_method_description, methods_set),
            "http_request": HTTPRequest(self.host),
            "record_note": RecordNote(notes)
        }
=======
        self._log.console.print(Panel("All HTTP methods found! Congratulations!", title="system"))
        self._all_http_methods_found = True

    def perform_round(self, turn: int):
        with self._log.console.status("[bold green]Asking LLM for a new command..."):
            # generate prompt
            prompt = self.prompt_engineer.generate_prompt()


            tic = time.perf_counter()
            response, completion = self.llm.instructor.chat.completions.create_with_completion(model=self.llm.model,
                                                                                               messages=prompt,
                                                                                               response_model=capabilities_to_action_model(
                                                                                                   self._capabilities))
            toc = time.perf_counter()

            message = completion.choices[0].message
            tool_call_id = message.tool_calls[0].id
            command = pydantic_core.to_json(response).decode()
            self._log.console.print(Panel(command, title="assistant"))
            self._prompt_history.append(message)
>>>>>>> f84a5564

    def perform_round(self, turn: int, FINAL_ROUND=30):
        """
        Performs a single round of interaction with the LLM. Generates a prompt, sends it to the LLM,
        and handles the response.

        Args:
            turn (int): The current round number.
            FINAL_ROUND (int, optional): The final round number. Defaults to 30.
        """
        prompt = self.prompt_engineer.generate_prompt(doc=True)
        response, completion = self.llm_handler.call_llm(prompt)
        self._handle_response(completion, response)

    def _handle_response(self, completion, response):
        """
        Handles the response from the LLM. Parses the response, executes the necessary actions,
        and updates the prompt history.

        Args:
            completion (Any): The completion object from the LLM.
            response (Any): The response object from the LLM.
        """
        message = completion.choices[0].message
        tool_call_id = message.tool_calls[0].id
        command = pydantic_core.to_json(response).decode()
        self.console.print(Panel(command, title="assistant"))
        self._prompt_history.append(message)

        with self._log.console.status("[bold green]Executing that command..."):
            result = response.execute()
<<<<<<< HEAD
            self.console.print(Panel(result[:30], title="tool"))
            result_str = self.response_handler.parse_http_status_line(result)
            self._prompt_history.append(tool_message(result_str, tool_call_id))

        return self._all_http_methods_found
=======
            self._log.console.print(Panel(result, title="tool"))
            result_str = self.parse_http_status_line(result)
            self._prompt_history.append(tool_message(result_str, tool_call_id))

        self._log.log_db.add_log_query(self._log.run_id, turn, command, result, answer)
        return self._all_http_methods_found

    def parse_http_status_line(self, status_line):
        if status_line is None or status_line == "Not a valid flag":
            return status_line
        else:
            # Split the status line into components
            parts = status_line.split(' ', 2)

            # Check if the parts are at least three in number
            if len(parts) >= 3:
                protocol = parts[0]  # e.g., "HTTP/1.1"
                status_code = parts[1]  # e.g., "200"
                status_message = parts[2].split("\r\n")[0]  # e.g., "OK"
                print(f'status code:{status_code}, status msg:{status_message}')
                return str(status_code + " " + status_message)
            else:
                raise ValueError("Invalid HTTP status line")


@use_case("Minimal implementation of a web api testing use case")
class SimpleWebAPITestingUseCase(AutonomousAgentUseCase[SimpleWebAPITesting]):
    pass
>>>>>>> f84a5564
<|MERGE_RESOLUTION|>--- conflicted
+++ resolved
@@ -1,52 +1,26 @@
-<<<<<<< HEAD
 from dataclasses import dataclass, field
 from typing import List, Any, Union, Dict
 
 import pydantic_core
-=======
-import time
-
-from dataclasses import field
->>>>>>> f84a5564
 from openai.types.chat import ChatCompletionMessageParam, ChatCompletionMessage
 from rich.panel import Panel
 
 from hackingBuddyGPT.capabilities import Capability
 from hackingBuddyGPT.capabilities.http_request import HTTPRequest
 from hackingBuddyGPT.capabilities.record_note import RecordNote
-<<<<<<< HEAD
 from hackingBuddyGPT.capabilities.submit_http_method import SubmitHTTPMethod
-from hackingBuddyGPT.usecases.common_patterns import RoundBasedUseCase
 from hackingBuddyGPT.usecases.web_api_testing.utils.llm_handler import LLMHandler
 from hackingBuddyGPT.usecases.web_api_testing.prompt_engineer import PromptEngineer, PromptStrategy
 from hackingBuddyGPT.usecases.web_api_testing.utils.response_handler import ResponseHandler
 from hackingBuddyGPT.utils import tool_message
 from hackingBuddyGPT.utils.configurable import parameter
 from hackingBuddyGPT.utils.openai.openai_lib import OpenAILib
-from hackingBuddyGPT.usecases.base import use_case
-=======
-from hackingBuddyGPT.capabilities.submit_flag import SubmitFlag
-from hackingBuddyGPT.usecases.agents import Agent
-from hackingBuddyGPT.usecases.base import use_case, AutonomousAgentUseCase
-from hackingBuddyGPT.usecases.web_api_testing.prompt_engineer import PromptEngineer, PromptStrategy
-from hackingBuddyGPT.utils import LLMResult, tool_message
-from hackingBuddyGPT.utils.configurable import parameter
-from hackingBuddyGPT.utils.openai.openai_lib import OpenAILib
-
-import pydantic_core
->>>>>>> f84a5564
+from hackingBuddyGPT.usecases.base import AutonomousAgentUseCase, use_case
 
 Prompt = List[Union[ChatCompletionMessage, ChatCompletionMessageParam]]
 Context = Any
 
-<<<<<<< HEAD
-@use_case("simple_web_api_testing", "Minimal implementation of a web API testing use case")
-@dataclass
-class SimpleWebAPITesting(RoundBasedUseCase):
-=======
-
 class SimpleWebAPITesting(Agent):
->>>>>>> f84a5564
     llm: OpenAILib
     host: str = parameter(desc="The host to test", default="https://jsonplaceholder.typicode.com")
     http_method_description: str = parameter(
@@ -101,7 +75,6 @@
         )
 
     def all_http_methods_found(self):
-<<<<<<< HEAD
         """
         Handles the event when all HTTP methods are found. Displays a congratulatory message
         and sets the _all_http_methods_found flag to True.
@@ -122,29 +95,6 @@
             "http_request": HTTPRequest(self.host),
             "record_note": RecordNote(notes)
         }
-=======
-        self._log.console.print(Panel("All HTTP methods found! Congratulations!", title="system"))
-        self._all_http_methods_found = True
-
-    def perform_round(self, turn: int):
-        with self._log.console.status("[bold green]Asking LLM for a new command..."):
-            # generate prompt
-            prompt = self.prompt_engineer.generate_prompt()
-
-
-            tic = time.perf_counter()
-            response, completion = self.llm.instructor.chat.completions.create_with_completion(model=self.llm.model,
-                                                                                               messages=prompt,
-                                                                                               response_model=capabilities_to_action_model(
-                                                                                                   self._capabilities))
-            toc = time.perf_counter()
-
-            message = completion.choices[0].message
-            tool_call_id = message.tool_calls[0].id
-            command = pydantic_core.to_json(response).decode()
-            self._log.console.print(Panel(command, title="assistant"))
-            self._prompt_history.append(message)
->>>>>>> f84a5564
 
     def perform_round(self, turn: int, FINAL_ROUND=30):
         """
@@ -174,41 +124,14 @@
         self.console.print(Panel(command, title="assistant"))
         self._prompt_history.append(message)
 
-        with self._log.console.status("[bold green]Executing that command..."):
+        with self.console.status("[bold green]Executing that command..."):
             result = response.execute()
-<<<<<<< HEAD
             self.console.print(Panel(result[:30], title="tool"))
             result_str = self.response_handler.parse_http_status_line(result)
             self._prompt_history.append(tool_message(result_str, tool_call_id))
 
         return self._all_http_methods_found
-=======
-            self._log.console.print(Panel(result, title="tool"))
-            result_str = self.parse_http_status_line(result)
-            self._prompt_history.append(tool_message(result_str, tool_call_id))
 
-        self._log.log_db.add_log_query(self._log.run_id, turn, command, result, answer)
-        return self._all_http_methods_found
-
-    def parse_http_status_line(self, status_line):
-        if status_line is None or status_line == "Not a valid flag":
-            return status_line
-        else:
-            # Split the status line into components
-            parts = status_line.split(' ', 2)
-
-            # Check if the parts are at least three in number
-            if len(parts) >= 3:
-                protocol = parts[0]  # e.g., "HTTP/1.1"
-                status_code = parts[1]  # e.g., "200"
-                status_message = parts[2].split("\r\n")[0]  # e.g., "OK"
-                print(f'status code:{status_code}, status msg:{status_message}')
-                return str(status_code + " " + status_message)
-            else:
-                raise ValueError("Invalid HTTP status line")
-
-
-@use_case("Minimal implementation of a web api testing use case")
+@use_case("Minimal implementation of a web API testing use case")
 class SimpleWebAPITestingUseCase(AutonomousAgentUseCase[SimpleWebAPITesting]):
-    pass
->>>>>>> f84a5564
+    pass