--- conflicted
+++ resolved
@@ -3,12 +3,7 @@
 from mako.template import Template
 
 from hackingBuddyGPT.capabilities import SSHRunCommand, SSHTestCredential
-<<<<<<< HEAD
-from hackingBuddyGPT.utils import SSHConnection, llm_util
-from hackingBuddyGPT.usecases.base import use_case, AutonomousAgentUseCase
 from hackingBuddyGPT.utils.logging import log_conversation
-=======
->>>>>>> 71924f59
 from hackingBuddyGPT.usecases.agents import Agent
 from hackingBuddyGPT.usecases.base import AutonomousAgentUseCase, use_case
 from hackingBuddyGPT.utils import SSHConnection, llm_util
@@ -35,28 +30,12 @@
 
     @log_conversation("Asking LLM for a new command...")
     def perform_round(self, turn: int) -> bool:
-<<<<<<< HEAD
         # get as much history as fits into the target context size
         history = self._sliding_history.get_history(self._max_history_size)
 
         # get the next command from the LLM
         answer = self.llm.get_response(template_next_cmd, capabilities=self.get_capability_block(), history=history, conn=self.conn)
         message_id = self.log.call_response(answer)
-=======
-        got_root: bool = False
-
-        with self._log.console.status("[bold green]Asking LLM for a new command..."):
-            # get as much history as fits into the target context size
-            history = self._sliding_history.get_history(
-                self.llm.context_size - llm_util.SAFETY_MARGIN - self._template_size
-            )
-
-            # get the next command from the LLM
-            answer = self.llm.get_response(
-                template_next_cmd, capabilities=self.get_capability_block(), history=history, conn=self.conn
-            )
-            cmd = llm_util.cmd_output_fixer(answer.result)
->>>>>>> 71924f59
 
         # clean the command, load and execute it
         capability, cmd, result, got_root = self.run_capability_simple_text(message_id, llm_util.cmd_output_fixer(answer.result))
