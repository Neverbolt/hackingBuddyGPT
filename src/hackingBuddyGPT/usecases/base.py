--- conflicted
+++ resolved
@@ -22,32 +22,19 @@
 
     log: Logger = log_param
 
-<<<<<<< HEAD
-    async def init(self, configuration):
-=======
     def init(self):
->>>>>>> d1b42416
         """
         The init method is called before the run method. It is used to initialize the UseCase, and can be used to
         perform any dynamic setup that is needed before the run method is called. One of the most common use cases is
         setting up the llm capabilities from the tools that were injected.
         """
-<<<<<<< HEAD
-        self.configuration = configuration
-        await self.log.start_run(self.get_name(), self.serialize_configuration(configuration))
-=======
         pass
->>>>>>> d1b42416
 
     def serialize_configuration(self, configuration) -> str:
         return json.dumps(configuration)
 
     @abc.abstractmethod
-<<<<<<< HEAD
     async def run(self):
-=======
-    def run(self, configuration):
->>>>>>> d1b42416
         """
         The run method is the main method of the UseCase. It is used to run the UseCase, and should contain the main
         logic. It is recommended to have only the main llm loop in here, and call out to other methods for the
@@ -80,16 +67,11 @@
     async def after_run(self):
         pass
 
-<<<<<<< HEAD
-    async def run(self):
+    async def run(self, configuration):
+        self.configuration = configuration
+        await self.log.start_run(self.get_name(), self.serialize_configuration(configuration))
+
         await self.before_run()
-=======
-    def run(self, configuration):
-        self.configuration = configuration
-        self.log.start_run(self.get_name(), self.serialize_configuration(configuration))
-
-        self.before_run()
->>>>>>> d1b42416
 
         turn = 1
         try:
@@ -138,15 +120,9 @@
         class AutonomousAgentUseCase(AutonomousUseCase):
             agent: Transparent(item) = None
 
-<<<<<<< HEAD
-            async def init(self, configuration):
-                await super().init(configuration)
-                await self.agent.init()
-=======
             def init(self):
                 super().init()
                 self.agent.init()
->>>>>>> d1b42416
 
             def get_name(self) -> str:
                 return self.__class__.__name__
