import datetime
from enum import Enum
import time
from dataclasses import dataclass, field
from functools import wraps
from typing import Optional, Union
import threading

from dataclasses_json.api import dataclass_json

from hackingBuddyGPT.utils import Console, DbStorage, LLMResult, configurable, parameter
from hackingBuddyGPT.utils.db_storage.db_storage import StreamAction
from hackingBuddyGPT.utils.configurable import Global, Transparent
from rich.console import Group
from rich.panel import Panel
from websockets.sync.client import ClientConnection, connect as ws_connect

from hackingBuddyGPT.utils.db_storage.db_storage import Run, Section, Message, MessageStreamPart, ToolCall, ToolCallStreamPart


def log_section(name: str, logger_field_name: str = "log"):
    def outer(fun):
        @wraps(fun)
        def inner(self, *args, **kwargs):
            logger = getattr(self, logger_field_name)
            with logger.section(name):
                return fun(self, *args, **kwargs)
        return inner
    return outer


def log_conversation(conversation: str, start_section: bool = False, logger_field_name: str = "log"):
    def outer(fun):
        @wraps(fun)
        def inner(self, *args, **kwargs):
            logger = getattr(self, logger_field_name)
            with logger.conversation(conversation, start_section):
                return fun(self, *args, **kwargs)
        return inner
    return outer


MessageData = Union[Run, Section, Message, MessageStreamPart, ToolCall, ToolCallStreamPart]


class MessageType(str, Enum):
    MESSAGE_REQUEST = "MessageRequest"
    RUN = "Run"
    SECTION = "Section"
    MESSAGE = "Message"
    MESSAGE_STREAM_PART = "MessageStreamPart"
    TOOL_CALL = "ToolCall"
    TOOL_CALL_STREAM_PART = "ToolCallStreamPart"

    def get_class(self):
        return {
            "Run": Run,
            "Section": Section,
            "Message": Message,
            "MessageStreamPart": MessageStreamPart,
            "ToolCall": ToolCall,
            "ToolCallStreamPart": ToolCallStreamPart,
        }[self.value]


@dataclass_json
@dataclass
class ControlMessage:
    type: MessageType
    data: MessageData

    @classmethod
    def from_dict(cls, data):
        type_ = MessageType(data['type'])
        data_class = type_.get_class()
        data_instance = data_class.from_dict(data['data'])
        return cls(type=type_, data=data_instance)


@configurable("local_logger", "Local Logger")
@dataclass
class LocalLogger:
    log_db: DbStorage
    console: Console

    tag: str = parameter(desc="Tag for your current run", default="")

    run: Run = field(init=False, default=None)  # field and not a parameter, since this can not be user configured

    _last_message_id: int = 0
    _last_section_id: int = 0
    _current_conversation: Optional[str] = None

    async def start_run(self, name: str, configuration: str):
        if self.run is not None:
            raise ValueError("Run already started")
        start_time = datetime.datetime.now()
        run_id = self.log_db.create_run(name, self.tag, start_time , configuration)
        self.run = Run(run_id, name, "", self.tag, start_time, None, configuration)

    async def section(self, name: str) -> "LogSectionContext":
        return LogSectionContext(self, name, self._last_message_id)

    async def log_section(self, name: str, from_message: int, to_message: int, duration: datetime.timedelta):
        section_id = self._last_section_id
        self._last_section_id += 1

        self.log_db.add_section(self.run.id, section_id, name, from_message, to_message, duration)

        return section_id

    async def finalize_section(self, section_id: int, name: str, from_message: int, duration: datetime.timedelta):
        self.log_db.add_section(self.run.id, section_id, name, from_message, self._last_message_id, duration)

    async def conversation(self, conversation: str, start_section: bool = False) -> "LogConversationContext":
        return LogConversationContext(self, start_section, conversation, self._current_conversation)

    async def add_message(self, role: str, content: str, tokens_query: int, tokens_response: int, duration: datetime.timedelta) -> int:
        message_id = self._last_message_id
        self._last_message_id += 1

        self.log_db.add_message(self.run.id, message_id, self._current_conversation, role, content, tokens_query, tokens_response, duration)
        self.console.print(Panel(content, title=(("" if self._current_conversation is None else f"{self._current_conversation} - ") + role)))

        return message_id

    async def _add_or_update_message(self, message_id: int, conversation: Optional[str], role: str, content: str, tokens_query: int, tokens_response: int, duration: datetime.timedelta):
        self.log_db.add_or_update_message(self.run.id, message_id, conversation, role, content, tokens_query, tokens_response, duration)

    async def add_tool_call(self, message_id: int, tool_call_id: str, function_name: str, arguments: str, result_text: str, duration: datetime.timedelta):
        self.console.print(Panel(
            Group(
                Panel(arguments, title="arguments"),
                Panel(result_text, title="result"),
            ),
            title=f"Tool Call: {function_name}"))
        self.log_db.add_tool_call(self.run.id, message_id, tool_call_id, function_name, arguments, result_text, duration)

    async def run_was_success(self):
        await self.status_message("Run finished successfully")
        self.log_db.run_was_success(self.run.id)

    async def run_was_failure(self, reason: str, details: Optional[str] = None):
        full_reason = reason + ("" if details is None else f": {details}")
        await self.status_message(f"Run failed: {full_reason}")
        self.log_db.run_was_failure(self.run.id, reason)

    async def status_message(self, message: str):
        await self.add_message("status", message, 0, 0, datetime.timedelta(0))

    async def system_message(self, message: str):
        await self.add_message("system", message, 0, 0, datetime.timedelta(0))

    async def call_response(self, llm_result: LLMResult) -> int:
        await self.system_message(llm_result.prompt)
        return await self.add_message("assistant", llm_result.answer, llm_result.tokens_query, llm_result.tokens_response, llm_result.duration)

    async def stream_message(self, role: str):
        message_id = self._last_message_id
        self._last_message_id += 1

        logger = MessageStreamLogger(self, message_id, self._current_conversation, role)
        await logger.init()
        return logger

    async def add_message_update(self, message_id: int, action: StreamAction, content: str):
        self.log_db.handle_message_update(self.run.id, message_id, action, content)


@configurable("remote_logger", "Remote Logger")
@dataclass
class RemoteLogger:
    console: Console
    log_server_address: str = parameter(desc="address:port of the log server to be used", default="localhost:4444")

    tag: str = parameter(desc="Tag for your current run", default="")

    run: Run = field(init=False, default=None)  # field and not a parameter, since this can not be user configured

    _last_message_id: int = 0
    _last_section_id: int = 0
    _current_conversation: Optional[str] = None
    _upstream_websocket: ClientConnection = None

    def __del__(self):
        if self._upstream_websocket:
            self._upstream_websocket.close()

    async def init_websocket(self):
        self._upstream_websocket = ws_connect(f"ws://{self.log_server_address}/ingress")  # TODO: we want to support wss at some point
<<<<<<< HEAD
        # self.start_keepalive()

    async def start_keepalive(self):
        self._keepalive_stop_event.clear()
        self._keepalive_thread = threading.Thread(target=self.keepalive)
        self._keepalive_thread.start()

    def keepalive(self):
        while not self._keepalive_stop_event.is_set():
            try:
                self._upstream_websocket.ping()
                self._upstream_websocket.pong()
            except Exception as e:
                import traceback
                traceback.print_exc()
                print("Keepalive error:", e)
                self._keepalive_stop_event.set()
            time.sleep(5)
=======
>>>>>>> d1b42416

    async def send(self, type: MessageType, data: MessageData):
        self._upstream_websocket.send(ControlMessage(type, data).to_json())

    async def start_run(self, name: str, configuration: str, tag: Optional[str] = None, start_time: Optional[datetime.datetime] = None, end_time: Optional[datetime.datetime] = None):
        if self._upstream_websocket is None:
            await self.init_websocket()

        if self.run is not None:
            raise ValueError("Run already started")

        if tag is None:
            tag = self.tag

        if start_time is None:
            start_time = datetime.datetime.now()

        self.run = Run(None, name, None, tag, start_time, None, configuration)
        await self.send(MessageType.RUN, self.run)
        self.run = Run.from_json(self._upstream_websocket.recv())

    def section(self, name: str) -> "LogSectionContext":
        return LogSectionContext(self, name, self._last_message_id)

    async def log_section(self, name: str, from_message: int, to_message: int, duration: datetime.timedelta):
        section_id = self._last_section_id
        self._last_section_id += 1

        section = Section(self.run.id, section_id, name, from_message, to_message, duration)
        await self.send(MessageType.SECTION, section)

        return section_id

    async def finalize_section(self, section_id: int, name: str, from_message: int, duration: datetime.timedelta):
        await self.send(MessageType.SECTION, Section(self.run.id, section_id, name, from_message, self._last_message_id, duration))

    def conversation(self, conversation: str, start_section: bool = False) -> "LogConversationContext":
        return LogConversationContext(self, start_section, conversation, self._current_conversation)

    async def add_message(self, role: str, content: str, tokens_query: int, tokens_response: int, duration: datetime.timedelta) -> int:
        message_id = self._last_message_id
        self._last_message_id += 1

        msg = Message(self.run.id, message_id, version=1, conversation=self._current_conversation, role=role, content=content, duration=duration, tokens_query=tokens_query, tokens_response=tokens_response)
        await self.send(MessageType.MESSAGE, msg)
        self.console.print(Panel(content, title=(("" if self._current_conversation is None else f"{self._current_conversation} - ") + role)))

        return message_id

    async def _add_or_update_message(self, message_id: int, conversation: Optional[str], role: str, content: str, tokens_query: int, tokens_response: int, duration: datetime.timedelta):
        msg = Message(self.run.id, message_id, version=0, conversation=conversation, role=role, content=content, duration=duration, tokens_query=tokens_query, tokens_response=tokens_response)
        await self.send(MessageType.MESSAGE, msg)

    async def add_tool_call(self, message_id: int, tool_call_id: str, function_name: str, arguments: str, result_text: str, duration: datetime.timedelta):
        self.console.print(Panel(
            Group(
                Panel(arguments, title="arguments"),
                Panel(result_text, title="result"),
            ),
            title=f"Tool Call: {function_name}"))
        tc = ToolCall(self.run.id, message_id, tool_call_id, 0, function_name, arguments, "success", result_text, duration)
        await self.send(MessageType.TOOL_CALL, tc)

    async def run_was_success(self):
        await self.status_message("Run finished successfully")
        self.run.stopped_at = datetime.datetime.now()
        self.run.state = "success"
        await self.send(MessageType.RUN, self.run)
        self.run = Run.from_json(self._upstream_websocket.recv())

    async def run_was_failure(self, reason: str, details: Optional[str] = None):
        full_reason = reason + ("" if details is None else f": {details}")
        await self.status_message(f"Run failed: {full_reason}")
        self.run.stopped_at = datetime.datetime.now()
        self.run.state = reason
        await self.send(MessageType.RUN, self.run)
        self.run = Run.from_json(self._upstream_websocket.recv())

    async def status_message(self, message: str):
        await self.add_message("status", message, 0, 0, datetime.timedelta(0))

    async def system_message(self, message: str):
        await self.add_message("system", message, 0, 0, datetime.timedelta(0))

    async def call_response(self, llm_result: LLMResult) -> int:
        await self.system_message(llm_result.prompt)
        return await self.add_message("assistant", llm_result.answer, llm_result.tokens_query, llm_result.tokens_response, llm_result.duration)

    def stream_message(self, role: str):
        message_id = self._last_message_id
        self._last_message_id += 1

        return MessageStreamLogger(self, message_id, self._current_conversation, role)

    async def add_message_update(self, message_id: int, action: StreamAction, content: str):
        part = MessageStreamPart(id=None, run_id=self.run.id, message_id=message_id, action=action, content=content)
        await self.send(MessageType.MESSAGE_STREAM_PART, part)


GlobalLocalLogger = Global(LocalLogger)
GlobalRemoteLogger = Global(RemoteLogger)
Logger = Union[GlobalRemoteLogger, GlobalLocalLogger]
log_param = parameter(desc="choice of logging backend", default="local_logger")


@dataclass
class LogSectionContext:
    logger: Logger
    name: str
    from_message: int

    _section_id: int = 0

    async def __aenter__(self):
        self._start = datetime.datetime.now()
        self._section_id = await self.logger.log_section(self.name, self.from_message, None, datetime.timedelta(0))
        return self

    async def __aexit__(self, exc_type, exc_val, exc_tb):
        duration = datetime.datetime.now() - self._start
        await self.logger.finalize_section(self._section_id, self.name, self.from_message, duration)


@dataclass
class LogConversationContext:
    logger: Logger
    with_section: bool
    conversation: str
    previous_conversation: Optional[str]

    _section: Optional[LogSectionContext] = None

    async def __aenter__(self):
        if self.with_section:
            self._section = LogSectionContext(self.logger, self.conversation, self.logger._last_message_id)
            await self._section.__aenter__()
        self.logger._current_conversation = self.conversation
        return self

    async def __aexit__(self, exc_type, exc_val, exc_tb):
        if self._section is not None:
            await self._section.__aexit__(exc_type, exc_val, exc_tb)
            del self._section
        self.logger._current_conversation = self.previous_conversation


@dataclass
class MessageStreamLogger:
    logger: Logger
    message_id: int
    conversation: Optional[str]
    role: str

    _completed: bool = False

    async def init(self):
        await self.logger._add_or_update_message(self.message_id, self.conversation, self.role, "", 0, 0, datetime.timedelta(0))

    def __del__(self):
        if not self._completed:
            print(f"streamed message was not finalized ({self.logger.run.id}, {self.message_id}), please make sure to call finalize() on MessageStreamLogger objects")

    async def append(self, content: str):
        if self._completed:
            raise ValueError("MessageStreamLogger already finalized")
        await self.logger.add_message_update(self.message_id, "append", content)

    async def finalize(self, tokens_query: int, tokens_response: int, duration: datetime.timedelta, overwrite_finished_message: Optional[str] = None):
        self._completed = True
<<<<<<< HEAD
        if overwrite_finished_message:
            await self.logger._add_or_update_message(self.message_id, self.conversation, self.role, overwrite_finished_message, tokens_query, tokens_response, duration)
        else:
            await self.logger._add_or_update_message(self.message_id, self.conversation, self.role, "", tokens_query, tokens_response, duration)
        return self.message_id


GlobalLocalLogger = Global(Transparent(Logger))
GlobalRemoteLogger = Global(Transparent(RemoteLogger))
GlobalLogger = GlobalRemoteLogger
=======
        self.logger._add_or_update_message(self.message_id, self.conversation, self.role, "", tokens_query, tokens_response, duration)
        return self.message_id
>>>>>>> d1b42416
<|MERGE_RESOLUTION|>--- conflicted
+++ resolved
@@ -188,27 +188,6 @@
 
     async def init_websocket(self):
         self._upstream_websocket = ws_connect(f"ws://{self.log_server_address}/ingress")  # TODO: we want to support wss at some point
-<<<<<<< HEAD
-        # self.start_keepalive()
-
-    async def start_keepalive(self):
-        self._keepalive_stop_event.clear()
-        self._keepalive_thread = threading.Thread(target=self.keepalive)
-        self._keepalive_thread.start()
-
-    def keepalive(self):
-        while not self._keepalive_stop_event.is_set():
-            try:
-                self._upstream_websocket.ping()
-                self._upstream_websocket.pong()
-            except Exception as e:
-                import traceback
-                traceback.print_exc()
-                print("Keepalive error:", e)
-                self._keepalive_stop_event.set()
-            time.sleep(5)
-=======
->>>>>>> d1b42416
 
     async def send(self, type: MessageType, data: MessageData):
         self._upstream_websocket.send(ControlMessage(type, data).to_json())
@@ -297,11 +276,13 @@
         await self.system_message(llm_result.prompt)
         return await self.add_message("assistant", llm_result.answer, llm_result.tokens_query, llm_result.tokens_response, llm_result.duration)
 
-    def stream_message(self, role: str):
+    async def stream_message(self, role: str):
         message_id = self._last_message_id
         self._last_message_id += 1
 
-        return MessageStreamLogger(self, message_id, self._current_conversation, role)
+        logger = MessageStreamLogger(self, message_id, self._current_conversation, role)
+        await logger.init()
+        return logger
 
     async def add_message_update(self, message_id: int, action: StreamAction, content: str):
         part = MessageStreamPart(id=None, run_id=self.run.id, message_id=message_id, action=action, content=content)
@@ -378,18 +359,8 @@
 
     async def finalize(self, tokens_query: int, tokens_response: int, duration: datetime.timedelta, overwrite_finished_message: Optional[str] = None):
         self._completed = True
-<<<<<<< HEAD
         if overwrite_finished_message:
             await self.logger._add_or_update_message(self.message_id, self.conversation, self.role, overwrite_finished_message, tokens_query, tokens_response, duration)
         else:
             await self.logger._add_or_update_message(self.message_id, self.conversation, self.role, "", tokens_query, tokens_response, duration)
-        return self.message_id
-
-
-GlobalLocalLogger = Global(Transparent(Logger))
-GlobalRemoteLogger = Global(Transparent(RemoteLogger))
-GlobalLogger = GlobalRemoteLogger
-=======
-        self.logger._add_or_update_message(self.message_id, self.conversation, self.role, "", tokens_query, tokens_response, duration)
-        return self.message_id
->>>>>>> d1b42416
+        return self.message_id