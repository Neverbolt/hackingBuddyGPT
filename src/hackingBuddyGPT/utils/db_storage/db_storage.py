--- conflicted
+++ resolved
@@ -2,11 +2,7 @@
 from dataclasses_json import config, dataclass_json
 import datetime
 import sqlite3
-<<<<<<< HEAD
-from datetime import datetime
-=======
 from typing import Literal, Optional, Union
->>>>>>> d2421f75
 
 from hackingBuddyGPT.utils.configurable import Global, configurable, parameter
 
@@ -107,12 +103,8 @@
         self.setup_db()
 
     def connect(self):
-<<<<<<< HEAD
-        self.db = sqlite3.connect(self.connection_string + f"{datetime.now().strftime('%Y-%m-%d_%H-%M-%S')}") # Added for running more tests at once
-=======
         self.db = sqlite3.connect(self.connection_string, isolation_level=None)
         self.db.row_factory = sqlite3.Row
->>>>>>> d2421f75
         self.cursor = self.db.cursor()
 
     def setup_db(self):
